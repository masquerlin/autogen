--- conflicted
+++ resolved
@@ -85,13 +85,9 @@
     name: str
     content: str
     description: Optional[str] = None
-<<<<<<< HEAD
-    default_headers: Optional[str] = None
-=======
     secrets: Optional[Dict] = Field(default={}, sa_column=Column(JSON))
     libraries: Optional[Dict] = Field(default={}, sa_column=Column(JSON))
     agents: List["Agent"] = Relationship(back_populates="skills", link_model=AgentSkillLink)
->>>>>>> d461100b
 
 
 class LLMConfig(SQLModel, table=False):
