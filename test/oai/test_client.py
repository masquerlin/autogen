--- conflicted
+++ resolved
@@ -134,9 +134,6 @@
     print(response.cost)
 
 
-<<<<<<< HEAD
-@pytest.mark.skipif(skip, reason="openai>=1 not installed or requested to skip")
-=======
 @pytest.mark.skipif(skip, reason="openai>=1 not installed")
 def test_customized_cost():
     config_list = config_list_from_json(
@@ -150,7 +147,6 @@
 
 
 @pytest.mark.skipif(skip, reason="openai>=1 not installed")
->>>>>>> 80ecbf90
 def test_usage_summary():
     config_list = config_list_from_json(
         env_or_file=OAI_CONFIG_LIST,
@@ -369,19 +365,8 @@
     # test_aoai_chat_completion()
     # test_oai_tool_calling_extraction()
     # test_chat_completion()
-<<<<<<< HEAD
-    # test_completion()
-    # test_cost()
-    # test_usage_summary()
-    test_legacy_cache()
-    test_cache()
-    test_register_default_client_with_custom_model_client()
-    test_register_default_client_with_azure_api_type()
-    test_register_default_client_with_openai_api_type()
-=======
     test_completion()
     # # test_cost()
     # test_usage_summary()
     # test_legacy_cache()
-    # test_cache()
->>>>>>> 80ecbf90
+    # test_cache()